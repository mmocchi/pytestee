name: Test

on:
  push:
    branches: [ main, develop ]
  pull_request:
    branches: [ main, develop ]

jobs:
  test:
    runs-on: ubuntu-latest
    strategy:
      matrix:
        python-version: ["3.9", "3.10", "3.11", "3.12"]

    steps:
    - uses: actions/checkout@11bd71901bbe5b1630ceea73d27597364c9af683 # v4.2.2

    - name: Install mise
      run: |
        curl https://mise.run | sh
        echo "$HOME/.local/bin" >> $GITHUB_PATH

    - name: Set up Python ${{ matrix.python-version }}
      run: |
        mise trust
        mise install python@${{ matrix.python-version }}
        mise install task@latest
        mise install uv@latest
        mise exec -- python --version

    - name: Install dependencies
      run: mise exec -- task install

    - name: Run lint
      run: mise exec -- task lint

    - name: Run type check
      run: mise exec -- task typecheck

    - name: Run tests
      run: mise exec -- uv run pytest --cov=src/pytestee --cov-report=xml --cov-report=term-missing

    - name: Upload coverage reports to Codecov
<<<<<<< HEAD
      uses: codecov/codecov-action@ab904c41d6ece82784817410c45d8b8c02684457 # v3.1.6
=======
      uses: codecov/codecov-action@v5
>>>>>>> 13c80d38
      if: matrix.python-version == '3.11'
      with:
        file: ./coverage.xml
        fail_ci_if_error: false<|MERGE_RESOLUTION|>--- conflicted
+++ resolved
@@ -42,12 +42,8 @@
       run: mise exec -- uv run pytest --cov=src/pytestee --cov-report=xml --cov-report=term-missing
 
     - name: Upload coverage reports to Codecov
-<<<<<<< HEAD
-      uses: codecov/codecov-action@ab904c41d6ece82784817410c45d8b8c02684457 # v3.1.6
-=======
       uses: codecov/codecov-action@v5
->>>>>>> 13c80d38
       if: matrix.python-version == '3.11'
       with:
-        file: ./coverage.xml
+        files: ./coverage.xml
         fail_ci_if_error: false